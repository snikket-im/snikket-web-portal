import base64
import binascii
import typing

from datetime import datetime, timedelta

import aiohttp

import quart
import quart.flask_patch
from quart import (
    current_app,
    redirect,
    url_for,
    render_template,
    request,
    Response,
    flash,
)

import werkzeug.exceptions

import babel
import wtforms

import flask_wtf
from flask_babel import lazy_gettext as _l, _

from . import xmpputil, _version
from .infra import client, BaseForm


bp = quart.Blueprint("main", __name__)


class LoginForm(BaseForm):
    address = wtforms.TextField(
        _l("Address"),
        validators=[wtforms.validators.InputRequired()],
    )

    password = wtforms.PasswordField(
        _l("Password"),
        validators=[wtforms.validators.InputRequired()],
    )

    action_signin = wtforms.SubmitField(
        _l("Sign in"),
    )


@bp.route("/-")
async def index() -> werkzeug.Response:
    return redirect(url_for("index"))


ERR_CREDENTIALS_INVALID = _l("Invalid username or password.")


@bp.route("/login", methods=["GET", "POST"])
async def login() -> typing.Union[str, werkzeug.Response]:
    if client.has_session and (await client.test_session()):
        return redirect(url_for('user.index'))

    form = LoginForm()
    if form.validate_on_submit():
        jid = form.address.data
        localpart, domain, resource = xmpputil.split_jid(jid)
        if not localpart:
            localpart, domain = domain, current_app.config["SNIKKET_DOMAIN"]
        if domain != current_app.config["SNIKKET_DOMAIN"]:
            # (a) prosody throws a 400 at us and I prefer to catch that here
            # and (b) I don’t want to pass on this obviously not-for-here
            # password further than necessary.
            form.password.errors.append(ERR_CREDENTIALS_INVALID)
        else:
            jid = "{}@{}".format(localpart, domain)
            password = form.password.data
            try:
                await client.login(jid, password)
            except werkzeug.exceptions.Unauthorized:
                form.password.errors.append(ERR_CREDENTIALS_INVALID)
            else:
                await flash(
                    _("Login successful!"),
                    "success"
                )
                return redirect(url_for('user.index'))

    return await render_template("login.html", form=form)


@bp.route("/meta/about.html")
async def about() -> str:
    version = None
    core_versions = {}
    extra_versions = {}
    if current_app.debug or client.is_admin_session:
        version = _version.version
<<<<<<< HEAD
=======
        try:
            core_versions["Prosody"] = await client.get_server_version()
        except quart.exceptions.Unauthorized:
            core_versions["Prosody"] = "unknown"

    if current_app.debug:
        extra_versions["Quart"] = quart.__version__
>>>>>>> 6d50b1c2
        extra_versions["aiohttp"] = aiohttp.__version__
        extra_versions["babel"] = babel.__version__
        extra_versions["wtforms"] = wtforms.__version__
        extra_versions["flask-wtf"] = flask_wtf.__version__
<<<<<<< HEAD
        try:
            extra_versions["Prosody"] = await client.get_server_version()
        except werkzeug.exceptions.Unauthorized:
            extra_versions["Prosody"] = "unknown"
=======
>>>>>>> 6d50b1c2

    return await render_template(
        "about.html",
        version=version,
        extra_versions=extra_versions,
        core_versions=core_versions,
    )


@bp.route("/meta/demo.html")
async def demo() -> str:
    return await render_template("demo.html")


def repad(s: str) -> str:
    return s + "=" * (4 - len(s) % 4)


@bp.route("/avatar/<from_>/<code>")
async def avatar(from_: str, code: str) -> quart.Response:
    etag: typing.Optional[str]
    try:
        etag = request.headers["if-none-match"]
    except KeyError:
        etag = None

    address = base64.urlsafe_b64decode(repad(from_)).decode("utf-8")
    info = await client.get_avatar(address, metadata_only=True)
    bin_hash = binascii.a2b_hex(info["sha1"])
    new_etag = base64.urlsafe_b64encode(bin_hash).decode("ascii").rstrip("=")

    cache_ttl = timedelta(seconds=current_app.config.get(
        "AVATAR_CACHE_TTL",
        300,
    ))

    response = Response("", mimetype=info["type"])
    response.headers["etag"] = new_etag
    # XXX: It seems to me that quart expects localtime(?!) in this field...
    response.expires = datetime.now() + cache_ttl
    response.headers["Content-Security-Policy"] = \
        "frame-ancestors 'none'; default-src 'none'; style-src 'unsafe-inline'"

    if etag is not None and new_etag == etag:
        response.status_code = 304
        return response

    data = await client.get_avatar_data(address, info["sha1"])
    if data is None:
        response.status_code = 404
        return response

    response.status_code = 200

    if request.method == "HEAD":
        response.content_length = len(data)
        return response

    response.set_data(data)
    return response


@bp.route("/_health")
async def health() -> Response:
    return Response("STATUS OK", content_type="text/plain")<|MERGE_RESOLUTION|>--- conflicted
+++ resolved
@@ -97,27 +97,20 @@
     extra_versions = {}
     if current_app.debug or client.is_admin_session:
         version = _version.version
-<<<<<<< HEAD
-=======
         try:
             core_versions["Prosody"] = await client.get_server_version()
         except quart.exceptions.Unauthorized:
             core_versions["Prosody"] = "unknown"
 
     if current_app.debug:
-        extra_versions["Quart"] = quart.__version__
->>>>>>> 6d50b1c2
         extra_versions["aiohttp"] = aiohttp.__version__
         extra_versions["babel"] = babel.__version__
         extra_versions["wtforms"] = wtforms.__version__
         extra_versions["flask-wtf"] = flask_wtf.__version__
-<<<<<<< HEAD
         try:
             extra_versions["Prosody"] = await client.get_server_version()
         except werkzeug.exceptions.Unauthorized:
             extra_versions["Prosody"] = "unknown"
-=======
->>>>>>> 6d50b1c2
 
     return await render_template(
         "about.html",
